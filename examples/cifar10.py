--- conflicted
+++ resolved
@@ -21,17 +21,12 @@
 import torch.utils.tensorboard as tensorboard
 import torchvision.transforms as transforms
 from opacus import PrivacyEngine
-<<<<<<< HEAD
 from opacus.distributed import DifferentiallyPrivateDistributedDataParallel as DPDDP
 from opacus.utils import stats
-=======
-from opacus.layers import DifferentiallyPrivateDistributedDataParallel as DPDDP
-from opacus.utils import stats
 from opacus.utils.uniform_sampler import (
-    DistributedPoissonBatchSampler,
+    DistributedUniformWithReplacementSampler,
     UniformWithReplacementSampler,
 )
->>>>>>> 28714cae
 from torch.nn.parallel import DistributedDataParallel as DDP
 from torchvision.datasets import CIFAR10
 from tqdm import tqdm
