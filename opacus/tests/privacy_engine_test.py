--- conflicted
+++ resolved
@@ -2,12 +2,8 @@
 # Copyright (c) Facebook, Inc. and its affiliates. All Rights Reserved
 import abc
 import unittest
-<<<<<<< HEAD
 from typing import Optional, OrderedDict
-=======
 from abc import ABC
-from typing import Optional
->>>>>>> 28714cae
 
 import hypothesis.strategies as st
 import torch
@@ -15,19 +11,397 @@
 import torch.nn.functional as F
 from hypothesis import given, settings
 from opacus import PrivacyEngine
-<<<<<<< HEAD
 from opacus.validators.errors import UnsupportedModuleError
-=======
-from opacus.dp_model_inspector import IncompatibleModuleException
 from opacus.layers.dp_multihead_attention import DPMultiheadAttention
-from opacus.utils.module_inspection import get_layer_type, requires_grad
->>>>>>> 28714cae
 from torch.utils.data import DataLoader
 from torchvision import models, transforms
 from torchvision.datasets import FakeData
 
-
-<<<<<<< HEAD
+def get_grad_sample_aggregated(tensor: torch.Tensor, loss_type: str = "mean"):
+    if tensor.grad_sample is None:
+        raise ValueError(
+            f"The input tensor {tensor} has grad computed, but missing grad_sample."
+            f"Please attach PrivacyEngine"
+        )
+
+    if loss_type not in ("sum", "mean"):
+        raise ValueError(f"loss_type = {loss_type}. Only 'sum' and 'mean' supported")
+
+    grad_sample_aggregated = torch.einsum("i...->...", tensor.grad_sample)
+    if loss_type == "mean":
+        b_sz = tensor.grad_sample.shape[0]
+        grad_sample_aggregated /= b_sz
+
+    return grad_sample_aggregated
+
+
+class BasePrivacyEngineTest(ABC):
+
+    @classmethod
+    def setUpClass(cls):
+        cls.DATA_SIZE = 512
+        cls.BATCH_SIZE = 64
+        cls.SAMPLE_RATE = cls.BATCH_SIZE / cls.DATA_SIZE
+        cls.LR = 0.5
+        cls.ALPHAS = [1 + x / 10.0 for x in range(1, 100, 10)]
+        cls.criterion = nn.CrossEntropyLoss()
+
+    def setUp(self):
+        torch.manual_seed(42)
+
+    @abc.abstractmethod
+    def _init_data(self):
+        pass
+
+    @abc.abstractmethod
+    def _init_model(self):
+        pass
+
+    def _init_vanilla_training(
+        self,
+        state_dict: Optional[OrderedDict[str, torch.Tensor]] = None,
+    ):
+        model = self._init_model()
+        optimizer = torch.optim.SGD(model.parameters(), lr=self.LR, momentum=0)
+        if state_dict:
+            model.load_state_dict(state_dict)
+        dl, _ = self._init_data()
+        return model, optimizer, dl
+
+    def _init_private_training(
+        self,
+        state_dict: Optional[OrderedDict[str, torch.Tensor]] = None,
+        secure_mode: bool = False,
+        noise_multiplier: float = 1.0,
+        max_grad_norm: float = 1.0,
+        poisson_sampling: bool = True,
+        try_fix_incompatible_modules: bool = False,
+    ):
+        model = self._init_model()
+        optimizer = torch.optim.SGD(model.parameters(), lr=self.LR, momentum=0)
+
+        if state_dict:
+            model.load_state_dict(state_dict)
+
+        dl, _ = self._init_data()
+
+        privacy_engine = PrivacyEngine(secure_mode=secure_mode)
+        model, optimizer, poisson_dl = privacy_engine.make_private(
+            module=model,
+            optimizer=optimizer,
+            data_loader=dl,
+            noise_multiplier=noise_multiplier,
+            max_grad_norm=max_grad_norm,
+            poisson_sampling=poisson_sampling,
+            try_fix_incompatible_modules=try_fix_incompatible_modules,
+        )
+
+        return model, optimizer, dl, privacy_engine
+
+    def _train_steps(
+        self,
+        model: nn.Module,
+        optimizer: Optional[torch.optim.Optimizer],
+        dl: DataLoader,
+        max_steps: Optional[int] = None,
+    ):
+
+        steps = 0
+        for x, y in dl:
+            if optimizer:
+                optimizer.zero_grad()
+            logits = model(x)
+            loss = self.criterion(logits, y)
+            loss.backward()
+            if optimizer:
+                optimizer.step()
+
+            steps += 1
+            if max_steps and steps >= max_steps:
+                break
+
+    def test_basic(self):
+        model, optimizer, dl, _ = self._init_private_training(
+            noise_multiplier=1.0,
+            max_grad_norm=1.0,
+            poisson_sampling=True,
+        )
+        self._train_steps(model, optimizer, dl)
+
+    def _compare_to_vanilla(self, do_noise, do_clip, expected_match):
+        torch.manual_seed(0)
+        v_model, v_optimizer, v_dl = self._init_vanilla_training()
+        self._train_steps(v_model, v_optimizer, v_dl, max_steps=1)
+        vanilla_params = [
+            (name, p) for name, p in v_model.named_parameters() if p.requires_grad
+        ]
+
+        torch.manual_seed(0)
+        p_model, p_optimizer, p_dl, _ = self._init_private_training(
+            poisson_sampling=False,
+            noise_multiplier=1.0 if do_noise else 0.0,
+            max_grad_norm=1.0 if do_clip else 9999.0,
+        )
+        self._train_steps(p_model, p_optimizer, p_dl, max_steps=1)
+        private_params = [p for p in p_model.parameters() if p.requires_grad]
+
+        for (name, vp), pp in zip(vanilla_params, private_params):
+            self.assertEqual(
+                torch.allclose(vp, pp, atol=1e-8, rtol=1e-3),
+                expected_match,
+                f"Unexpected private/vanilla weight match ({name})"
+                f"Should be: {expected_match}",
+            )
+            self.assertEqual(
+                torch.allclose(vp.grad, pp.grad, atol=1e-8, rtol=1e-3),
+                expected_match,
+                f"Unexpected private/vanilla gradient match ({name})"
+                f"Should be: {expected_match}",
+            )
+
+    def _compare_to_vanilla_accumulated(self, do_noise, do_clip, expected_match):
+        torch.manual_seed(0)
+        v_model, v_optimizer, v_dl = self._init_vanilla_training()
+        self._train_steps(v_model, v_optimizer, v_dl, max_steps=4)
+        v_optimizer.step()
+        vanilla_params = [
+            (name, p) for name, p in v_model.named_parameters() if p.requires_grad
+        ]
+
+        torch.manual_seed(0)
+        p_model, p_optimizer, p_dl, _ = self._init_private_training(
+            poisson_sampling=False,
+            noise_multiplier=1.0 if do_noise else 0.0,
+            max_grad_norm=1.0 if do_clip else 9999.0,
+        )
+        self._train_steps(p_model, p_optimizer, p_dl, max_steps=4)
+        p_optimizer.step()
+        private_params = [p for p in p_model.parameters() if p.requires_grad]
+
+        for (name, vp), pp in zip(vanilla_params, private_params):
+            self.assertEqual(
+                torch.allclose(vp, pp, atol=1e-8, rtol=1e-3),
+                expected_match,
+                f"Unexpected private/vanilla weight match ({name})"
+                f"Should be: {expected_match}",
+            )
+            self.assertEqual(
+                torch.allclose(vp.grad, pp.grad, atol=1e-8, rtol=1e-3),
+                expected_match,
+                f"Unexpected private/vanilla gradient match ({name})"
+                f"Should be: {expected_match}",
+            )
+
+    def test_compare_to_vanilla(self):
+        """
+        Compare gradients and updated weights with vanilla model initialized
+        with the same seed
+        """
+        for do_noise in (False, True):
+            for do_clip in (False, True):
+                with self.subTest(do_noise=do_noise, do_clip=do_clip):
+                    self._compare_to_vanilla(
+                        do_noise=do_noise,
+                        do_clip=do_clip,
+                        expected_match=not (do_noise or do_clip),
+                    )
+
+    def test_compare_to_vanilla_accumulated(self):
+        """
+        Compare gradients and updated weights with vanilla model initialized
+        with the same seed
+        """
+        for do_noise in (False, True):
+            for do_clip in (False, True):
+                with self.subTest(do_noise=do_noise, do_clip=do_clip):
+                    self._compare_to_vanilla(
+                        do_noise=do_noise,
+                        do_clip=do_clip,
+                        expected_match=not (do_noise or do_clip),
+                    )
+
+    def test_sample_grad_aggregation(self):
+        """
+        Check if final gradient is indeed an aggregation over per-sample gradients
+        """
+        model, optimizer, dl, _ = self._init_private_training(
+            noise_multiplier=0.0,
+            max_grad_norm=99999.0,
+        )
+        self._train_steps(model, optimizer, dl, max_steps=1)
+
+        for p_name, p in model.named_parameters():
+            if not p.requires_grad:
+                continue
+
+            summed_grad = p.grad_sample.sum(dim=0) / self.BATCH_SIZE
+            self.assertTrue(
+                torch.allclose(p.grad, summed_grad, atol=1e-8, rtol=1e-4),
+                f"Per sample gradients don't sum up to the final grad value."
+                f"Param: {p_name}",
+            )
+
+    def test_noise_changes_every_time(self):
+        """
+        Test that adding noise results in ever different model params.
+        We disable clipping in this test by setting it to a very high threshold.
+        """
+        model, optimizer, dl, _ = self._init_private_training(poisson_sampling=False)
+        self._train_steps(model, optimizer, dl, max_steps=1)
+        first_run_params = (p for p in model.parameters() if p.requires_grad)
+
+        model, optimizer, dl, _ = self._init_private_training(poisson_sampling=False)
+        self._train_steps(model, optimizer, dl, max_steps=1)
+        second_run_params = (p for p in model.parameters() if p.requires_grad)
+
+        for p0, p1 in zip(first_run_params, second_run_params):
+            self.assertFalse(torch.allclose(p0, p1))
+
+    def test_model_validator(self):
+        """
+        Test that the privacy engine raises errors
+        if there are unsupported modules
+        """
+        resnet = models.resnet18()
+        optimizer = torch.optim.SGD(resnet.parameters(), lr=1.0)
+        privacy_engine = PrivacyEngine()
+        dl, _ = self._init_data()
+
+        with self.assertRaises(UnsupportedModuleError):
+            _, _, _ = privacy_engine.make_private(
+                module=resnet,
+                optimizer=optimizer,
+                data_loader=dl,
+                noise_multiplier=1.3,
+                max_grad_norm=1,
+            )
+
+    def test_model_validator_after_fix(self):
+        """
+        Test that the privacy engine fixes unsupported modules
+        and succeeds.
+        """
+        resnet = models.resnet18()
+        optimizer = torch.optim.SGD(resnet.parameters(), lr=1.0)
+        privacy_engine = PrivacyEngine()
+        dl, _ = self._init_data()
+
+        _, _, _ = privacy_engine.make_private(
+            module=resnet,
+            optimizer=optimizer,
+            data_loader=dl,
+            noise_multiplier=1.3,
+            max_grad_norm=1,
+            try_fix_incompatible_modules=True,
+        )
+        self.assertTrue(1, 1)
+
+    def test_deterministic_run(self):
+        """
+        Tests that for 2 different models, secure seed can be fixed
+        to produce same (deterministic) runs.
+        """
+        torch.manual_seed(0)
+        m1, opt1, dl1, _ = self._init_private_training()
+        self._train_steps(m1, opt1, dl1)
+        params1 = [p for p in m1.parameters() if p.requires_grad]
+
+        torch.manual_seed(0)
+        m2, opt2, dl2, _ = self._init_private_training()
+        self._train_steps(m2, opt2, dl2)
+        params2 = [p for p in m2.parameters() if p.requires_grad]
+
+        for p1, p2 in zip(params1, params2):
+            self.assertTrue(
+                torch.allclose(p1, p2),
+                "Model parameters after deterministic run must match",
+            )
+
+    @given(
+        noise_multiplier=st.floats(0.5, 5.0),
+        max_steps=st.integers(8, 10),
+    )
+    @settings(max_examples=20, deadline=1000)
+    def test_noise_level(self, noise_multiplier: float, max_steps: int):
+        """
+        Tests that the noise level is correctly set
+        """
+        # Initialize models with parameters to zero
+        model, optimizer, dl, _ = self._init_private_training(
+            noise_multiplier=noise_multiplier
+        )
+        for p in model.parameters():
+            p.data.zero_()
+
+        # Do max_steps steps of DP-SGD
+        n_params = sum([p.numel() for p in model.parameters() if p.requires_grad])
+        steps = 0
+        for x, y in dl:
+            optimizer.zero_grad()
+            logits = model(x)
+            loss = logits.view(logits.size(0), -1).sum(dim=1)
+            # Gradient should be 0
+            loss.backward(torch.zeros(logits.size(0)))
+
+            optimizer.step()
+            steps += 1
+
+            if max_steps and steps >= max_steps:
+                break
+
+        # Noise should be equal to lr*sigma*sqrt(n_params * steps) / batch_size
+        expected_norm = (
+            steps
+            * n_params
+            * optimizer.noise_multiplier ** 2
+            * self.LR ** 2
+            / (optimizer.expected_batch_size ** 2)
+        )
+        real_norm = sum(
+            [torch.sum(torch.pow(p.data, 2)) for p in model.parameters()]
+        ).item()
+
+        self.assertAlmostEqual(real_norm, expected_norm, delta=0.05 * expected_norm)
+
+    @unittest.skip("Not yet implemented")
+    def test_raises_seed_set_on_secure_rng(self):
+        """
+        Tests that when a seed is set on a secure PrivacyEngine, we raise a ValueError
+        """
+        model, optimizer, dl = self.setUp_init_model(
+            private=True, secure_mode=True, noise_multiplier=1.3, max_grad_norm=1.0
+        )
+        with self.assertRaises(ValueError):
+            optimizer.privacy_engine._set_seed(20)
+
+    @unittest.skip("Not yet implemented")
+    def test_noise_changes_every_time_secure_rng(self):
+        """
+        Test that adding noise results in ever different model params.
+        We disable clipping in this test by setting it to a very high threshold.
+        """
+        model, optimizer, dl = self.setUp_init_model(
+            private=True,
+            state_dict=self.original_model.state_dict(),
+            secure_mode=True,
+            noise_multiplier=1.3,
+            max_grad_norm=999,
+        )
+        self.setUp_model_step(model, optimizer, dl)
+        first_run_params = (p for p in model.parameters() if p.requires_grad)
+
+        model, optimizer, dl = self.setUp_init_model(
+            private=True,
+            state_dict=self.original_model.state_dict(),
+            secure_mode=True,
+            noise_multiplier=1.3,
+            max_grad_norm=999,
+        )
+        self.setUp_model_step(model, optimizer, dl)
+        second_run_params = (p for p in model.parameters() if p.requires_grad)
+        for p0, p1 in zip(first_run_params, second_run_params):
+            self.assertFalse(torch.allclose(p0, p1))
+
 class SampleConvNet(nn.Module):
     def __init__(self):
         super().__init__()
@@ -35,7 +409,7 @@
         self.gnorm1 = nn.GroupNorm(4, 16)
         self.conv2 = nn.Conv1d(16, 32, 3, 1)
         self.lnorm1 = nn.LayerNorm((32, 23))
-        self.conv3 = nn.Conv1d(32, 32, 3, 1, bias=False)
+        self.conv3 = nn.Conv1d(32, 32, 3, 1)
         self.instnorm1 = nn.InstanceNorm1d(32, affine=True)
         self.convf = nn.Conv1d(32, 32, 1, 1)
         for p in self.convf.parameters():
@@ -71,558 +445,9 @@
         return "SampleConvNet"
 
 
-class PrivacyEngine_test(unittest.TestCase):
-    @classmethod
-    def setUpClass(cls):
-        cls.DATA_SIZE = 512
-        cls.BATCH_SIZE = 64
-        cls.SAMPLE_RATE = cls.BATCH_SIZE / cls.DATA_SIZE
-        cls.LR = 0.5
-        cls.ALPHAS = [1 + x / 10.0 for x in range(1, 100, 10)]
-        cls.criterion = nn.CrossEntropyLoss()
-
-=======
-def get_grad_sample_aggregated(tensor: torch.Tensor, loss_type: str = "mean"):
-    if tensor.grad_sample is None:
-        raise ValueError(
-            f"The input tensor {tensor} has grad computed, but missing grad_sample."
-            f"Please attach PrivacyEngine"
-        )
-
-    if loss_type not in ("sum", "mean"):
-        raise ValueError(f"loss_type = {loss_type}. Only 'sum' and 'mean' supported")
-
-    grad_sample_aggregated = torch.einsum("i...->...", tensor.grad_sample)
-    if loss_type == "mean":
-        b_sz = tensor.grad_sample.shape[0]
-        grad_sample_aggregated /= b_sz
-
-    return grad_sample_aggregated
-
-
-class BasePrivacyEngineTest(ABC):
->>>>>>> 28714cae
-    def setUp(self):
-        torch.manual_seed(42)
-
-<<<<<<< HEAD
+class PrivacyEngineConvNetTest(BasePrivacyEngineTest, unittest.TestCase):
+
     def _init_data(self):
-        ds = FakeData(
-            size=self.DATA_SIZE,
-            image_size=(1, 35, 35),
-            num_classes=10,
-            transform=transforms.Compose(
-                [transforms.ToTensor(), transforms.Normalize((0.1307,), (0.3081,))]
-            ),
-        )
-        dl = DataLoader(ds, batch_size=self.BATCH_SIZE)
-
-        return dl, ds
-
-    def _init_vanilla_training(
-        self,
-        state_dict: Optional[OrderedDict[str, torch.Tensor]] = None,
-    ):
-        model = SampleConvNet()
-        optimizer = torch.optim.SGD(model.parameters(), lr=self.LR, momentum=0)
-        if state_dict:
-            model.load_state_dict(state_dict)
-        dl, _ = self._init_data()
-        return model, optimizer, dl
-
-    def _init_private_training(
-        self,
-        state_dict: Optional[OrderedDict[str, torch.Tensor]] = None,
-        secure_mode: bool = False,
-        noise_multiplier: float = 1.0,
-        max_grad_norm: float = 1.0,
-        poisson_sampling: bool = True,
-        try_fix_incompatible_modules: bool = False,
-    ):
-        model = SampleConvNet()
-        optimizer = torch.optim.SGD(model.parameters(), lr=self.LR, momentum=0)
-
-        if state_dict:
-            model.load_state_dict(state_dict)
-
-        dl, _ = self._init_data()
-
-        privacy_engine = PrivacyEngine(secure_mode=secure_mode)
-        model, optimizer, poisson_dl = privacy_engine.make_private(
-            module=model,
-            optimizer=optimizer,
-            data_loader=dl,
-            noise_multiplier=noise_multiplier,
-            max_grad_norm=max_grad_norm,
-            poisson_sampling=poisson_sampling,
-            try_fix_incompatible_modules=try_fix_incompatible_modules,
-        )
-
-        return model, optimizer, dl, privacy_engine
-
-    def _train_steps(
-        self,
-        model: nn.Module,
-        optimizer: Optional[torch.optim.Optimizer],
-        dl: DataLoader,
-        max_steps: Optional[int] = None,
-    ):
-
-        steps = 0
-        for x, y in dl:
-            if optimizer:
-                optimizer.zero_grad()
-            logits = model(x)
-            loss = self.criterion(logits, y)
-            loss.backward()
-=======
-        self.original_grads_norms = self.setUp_model_step(
-            self.original_model, self.original_optimizer
-        )
-        self.private_grads_norms = self.setUp_model_step(
-            self.private_model, self.private_optimizer
-        )
-        self.privacy_default_params = {
-            "noise_multiplier": 1.0,
-            "max_grad_norm": 1,
-            "secure_rng": False,
-        }
-
-    @abc.abstractmethod
-    def setUp_data(self):
-        pass
-
-    @abc.abstractmethod
-    def setUp_init_model(
-        self, private=False, state_dict=None, model=None, **privacy_engine_kwargs
-    ):
-        pass
-
-    def setUp_model_step(
-        self, model: nn.Module, optimizer: Optional[torch.optim.Optimizer]
-    ):
-        for x, y in self.dl:
-            if optimizer:
-                optimizer.zero_grad()
-
-            logits = model(x)
-            loss = self.criterion(logits, y)
-            loss.backward()
-
->>>>>>> 28714cae
-            if optimizer:
-                optimizer.step()
-
-            steps += 1
-            if max_steps and steps >= max_steps:
-                break
-
-    def test_basic(self):
-        model, optimizer, dl, _ = self._init_private_training(
-            noise_multiplier=1.0,
-            max_grad_norm=1.0,
-            poisson_sampling=True,
-        )
-        self._train_steps(model, optimizer, dl)
-
-    def _compare_to_vanilla(self, do_noise, do_clip, expected_match):
-        torch.manual_seed(0)
-        v_model, v_optimizer, v_dl = self._init_vanilla_training()
-        self._train_steps(v_model, v_optimizer, v_dl, max_steps=1)
-        vanilla_params = [
-            (name, p) for name, p in v_model.named_parameters() if p.requires_grad
-        ]
-
-        torch.manual_seed(0)
-        p_model, p_optimizer, p_dl, _ = self._init_private_training(
-            poisson_sampling=False,
-            noise_multiplier=1.0 if do_noise else 0.0,
-            max_grad_norm=1.0 if do_clip else 9999.0,
-        )
-        self._train_steps(p_model, p_optimizer, p_dl, max_steps=1)
-        private_params = [p for p in p_model.parameters() if p.requires_grad]
-
-        for (name, vp), pp in zip(vanilla_params, private_params):
-            self.assertEqual(
-                torch.allclose(vp, pp, atol=1e-8, rtol=1e-3),
-                expected_match,
-                f"Unexpected private/vanilla weight match ({name})"
-                f"Should be: {expected_match}",
-            )
-            self.assertEqual(
-                torch.allclose(vp.grad, pp.grad, atol=1e-8, rtol=1e-3),
-                expected_match,
-                f"Unexpected private/vanilla gradient match ({name})"
-                f"Should be: {expected_match}",
-            )
-
-    def _compare_to_vanilla_accumulated(self, do_noise, do_clip, expected_match):
-        torch.manual_seed(0)
-        v_model, v_optimizer, v_dl = self._init_vanilla_training()
-        self._train_steps(v_model, v_optimizer, v_dl, max_steps=4)
-        v_optimizer.step()
-        vanilla_params = [
-            (name, p) for name, p in v_model.named_parameters() if p.requires_grad
-        ]
-
-        torch.manual_seed(0)
-        p_model, p_optimizer, p_dl, _ = self._init_private_training(
-            poisson_sampling=False,
-            noise_multiplier=1.0 if do_noise else 0.0,
-            max_grad_norm=1.0 if do_clip else 9999.0,
-        )
-        self._train_steps(p_model, p_optimizer, p_dl, max_steps=4)
-        p_optimizer.step()
-        private_params = [p for p in p_model.parameters() if p.requires_grad]
-
-        for (name, vp), pp in zip(vanilla_params, private_params):
-            self.assertEqual(
-                torch.allclose(vp, pp, atol=1e-8, rtol=1e-3),
-                expected_match,
-                f"Unexpected private/vanilla weight match ({name})"
-                f"Should be: {expected_match}",
-            )
-            self.assertEqual(
-                torch.allclose(vp.grad, pp.grad, atol=1e-8, rtol=1e-3),
-                expected_match,
-                f"Unexpected private/vanilla gradient match ({name})"
-                f"Should be: {expected_match}",
-            )
-
-<<<<<<< HEAD
-    def test_compare_to_vanilla(self):
-=======
-    def test_grad_sample_shape(self):
-        """
-        Test grad_samples are of correct shape
-        """
-        model, _ = self.setUp_init_model(
-            private=True,
-            noise_multiplier=1.3,
-            max_grad_norm=1.0,
-        )
-        self.setUp_model_step(model, None)
-
-        for n, p in model.named_parameters():
-            if not p.requires_grad:
-                continue
-
-            self.assertEqual(p.grad_sample.shape, (self.BATCH_SIZE, *p.shape))
-
-    def test_gradients_change(self):
->>>>>>> 28714cae
-        """
-        Compare gradients and updated weights with vanilla model initialized
-        with the same seed
-        """
-        for do_noise in (False, True):
-            for do_clip in (False, True):
-                with self.subTest(do_noise=do_noise, do_clip=do_clip):
-                    self._compare_to_vanilla(
-                        do_noise=do_noise,
-                        do_clip=do_clip,
-                        expected_match=not (do_noise or do_clip),
-                    )
-
-    def test_compare_to_vanilla_accumulated(self):
-        """
-        Compare gradients and updated weights with vanilla model initialized
-        with the same seed
-        """
-        for do_noise in (False, True):
-            for do_clip in (False, True):
-                with self.subTest(do_noise=do_noise, do_clip=do_clip):
-                    self._compare_to_vanilla(
-                        do_noise=do_noise,
-                        do_clip=do_clip,
-                        expected_match=not (do_noise or do_clip),
-                    )
-
-<<<<<<< HEAD
-    def test_sample_grad_aggregation(self):
-        """
-        Check if final gradient is indeed an aggregation over per-sample gradients
-        """
-        model, optimizer, dl, _ = self._init_private_training(
-            noise_multiplier=0.0,
-            max_grad_norm=99999.0,
-=======
-    def test_grad_matches_original(self):
-        original_model, orignial_optimizer = self.setUp_init_model()
-        private_model, private_optimizer = self.setUp_init_model(
-            private=True,
-            state_dict=original_model.state_dict(),
-            noise_multiplier=0,
-            max_grad_norm=999,
-        )
-
-        for _ in range(3):
-            self.setUp_model_step(original_model, orignial_optimizer)
-            self.setUp_model_step(private_model, private_optimizer)
-
-        for layer_name, private_layer in private_model.named_children():
-            if not requires_grad(private_layer):
-                continue
-
-            original_layer = getattr(original_model, layer_name)
-
-            for layer, private_layer in zip(
-                [p.grad for p in original_layer.parameters() if p.requires_grad],
-                [p.grad for p in private_layer.parameters() if p.requires_grad],
-            ):
-                self.assertTrue(
-                    torch.allclose(layer, private_layer, atol=10e-4, rtol=10e-2),
-                    f"Layer: {layer_name}. Private gradients with noise 0 doesn't match original",
-                )
-
-    def test_grad_matches_original_per_layer_clipping(self):
-        original_model, orignial_optimizer = self.setUp_init_model()
-
-        num_layers = len([p for p in original_model.parameters() if p.requires_grad])
-        private_model, private_optimizer = self.setUp_init_model(
-            private=True,
-            state_dict=original_model.state_dict(),
-            noise_multiplier=0,
-            max_grad_norm=[999] * num_layers,
-            clip_per_layer=True,
->>>>>>> 28714cae
-        )
-        self._train_steps(model, optimizer, dl, max_steps=1)
-
-        for p_name, p in model.named_parameters():
-            if not p.requires_grad:
-                continue
-
-            summed_grad = p.grad_sample.sum(dim=0) / self.BATCH_SIZE
-            self.assertTrue(
-                torch.allclose(p.grad, summed_grad, atol=1e-8, rtol=1e-4),
-                f"Per sample gradients don't sum up to the final grad value."
-                f"Param: {p_name}",
-            )
-
-    def test_noise_changes_every_time(self):
-        """
-        Test that adding noise results in ever different model params.
-        We disable clipping in this test by setting it to a very high threshold.
-        """
-        model, optimizer, dl, _ = self._init_private_training(poisson_sampling=False)
-        self._train_steps(model, optimizer, dl, max_steps=1)
-        first_run_params = (p for p in model.parameters() if p.requires_grad)
-
-        model, optimizer, dl, _ = self._init_private_training(poisson_sampling=False)
-        self._train_steps(model, optimizer, dl, max_steps=1)
-        second_run_params = (p for p in model.parameters() if p.requires_grad)
-
-        for p0, p1 in zip(first_run_params, second_run_params):
-            self.assertFalse(torch.allclose(p0, p1))
-
-    def test_model_validator(self):
-        """
-        Test that the privacy engine raises errors
-        if there are unsupported modules
-        """
-        resnet = models.resnet18()
-        optimizer = torch.optim.SGD(resnet.parameters(), lr=1.0)
-        privacy_engine = PrivacyEngine()
-        dl, _ = self._init_data()
-
-        with self.assertRaises(UnsupportedModuleError):
-            _, _, _ = privacy_engine.make_private(
-                module=resnet,
-                optimizer=optimizer,
-                data_loader=dl,
-                noise_multiplier=1.3,
-                max_grad_norm=1,
-            )
-
-    def test_model_validator_after_fix(self):
-        """
-        Test that the privacy engine fixes unsupported modules
-        and succeeds.
-        """
-        resnet = models.resnet18()
-        optimizer = torch.optim.SGD(resnet.parameters(), lr=1.0)
-        privacy_engine = PrivacyEngine()
-        dl, _ = self._init_data()
-
-        _, _, _ = privacy_engine.make_private(
-            module=resnet,
-            optimizer=optimizer,
-            data_loader=dl,
-            noise_multiplier=1.3,
-            max_grad_norm=1,
-            try_fix_incompatible_modules=True,
-        )
-        self.assertTrue(1, 1)
-
-    def test_deterministic_run(self):
-        """
-        Tests that for 2 different models, secure seed can be fixed
-        to produce same (deterministic) runs.
-        """
-        torch.manual_seed(0)
-        m1, opt1, dl1, _ = self._init_private_training()
-        self._train_steps(m1, opt1, dl1)
-        params1 = [p for p in m1.parameters() if p.requires_grad]
-
-        torch.manual_seed(0)
-        m2, opt2, dl2, _ = self._init_private_training()
-        self._train_steps(m2, opt2, dl2)
-        params2 = [p for p in m2.parameters() if p.requires_grad]
-
-        for p1, p2 in zip(params1, params2):
-            self.assertTrue(
-                torch.allclose(p1, p2),
-                "Model parameters after deterministic run must match",
-            )
-
-    @given(
-        noise_multiplier=st.floats(0.5, 5.0),
-        max_steps=st.integers(8, 10),
-    )
-    @settings(max_examples=20, deadline=1000)
-    def test_noise_level(self, noise_multiplier: float, max_steps: int):
-        """
-        Tests that the noise level is correctly set
-        """
-        # Initialize models with parameters to zero
-        model, optimizer, dl, _ = self._init_private_training(
-            noise_multiplier=noise_multiplier
-        )
-        for p in model.parameters():
-            p.data.zero_()
-
-        # Do max_steps steps of DP-SGD
-        n_params = sum([p.numel() for p in model.parameters() if p.requires_grad])
-        steps = 0
-        for x, y in dl:
-            optimizer.zero_grad()
-            logits = model(x)
-            loss = logits.view(logits.size(0), -1).sum(dim=1)
-            # Gradient should be 0
-            loss.backward(torch.zeros(logits.size(0)))
-
-            optimizer.step()
-            steps += 1
-
-            if max_steps and steps >= max_steps:
-                break
-
-        # Noise should be equal to lr*sigma*sqrt(n_params * steps) / batch_size
-        expected_norm = (
-            steps
-            * n_params
-            * optimizer.noise_multiplier ** 2
-            * self.LR ** 2
-            / (optimizer.expected_batch_size ** 2)
-        )
-        real_norm = sum(
-            [torch.sum(torch.pow(p.data, 2)) for p in model.parameters()]
-        ).item()
-
-        self.assertAlmostEqual(real_norm, expected_norm, delta=0.05 * expected_norm)
-
-    @unittest.skip("Not yet implemented")
-    def test_raises_seed_set_on_secure_rng(self):
-        """
-        Tests that when a seed is set on a secure PrivacyEngine, we raise a ValueError
-        """
-        model, optimizer, dl = self.setUp_init_model(
-            private=True, secure_mode=True, noise_multiplier=1.3, max_grad_norm=1.0
-        )
-        with self.assertRaises(ValueError):
-            optimizer.privacy_engine._set_seed(20)
-
-    @unittest.skip("Not yet implemented")
-    def test_noise_changes_every_time_secure_rng(self):
-        """
-        Test that adding noise results in ever different model params.
-        We disable clipping in this test by setting it to a very high threshold.
-        """
-        model, optimizer, dl = self.setUp_init_model(
-            private=True,
-            state_dict=self.original_model.state_dict(),
-            secure_mode=True,
-            noise_multiplier=1.3,
-            max_grad_norm=999,
-        )
-        self.setUp_model_step(model, optimizer, dl)
-        first_run_params = (p for p in model.parameters() if p.requires_grad)
-
-        model, optimizer, dl = self.setUp_init_model(
-            private=True,
-            state_dict=self.original_model.state_dict(),
-            secure_mode=True,
-            noise_multiplier=1.3,
-            max_grad_norm=999,
-        )
-        self.setUp_model_step(model, optimizer, dl)
-        second_run_params = (p for p in model.parameters() if p.requires_grad)
-        for p0, p1 in zip(first_run_params, second_run_params):
-<<<<<<< HEAD
-            self.assertFalse(torch.allclose(p0, p1))
-=======
-            self.assertFalse(torch.allclose(p0, p1))
-
-    def test_sampling_rate_less_than_one(self):
-        """
-        Tests that when the sampling rate in the privacy engine is more than 1.0
-        we raise a ValueError
-        """
-        self.SAMPLE_RATE = 1.5
-        with self.assertRaises(ValueError):
-            _, _ = self.setUp_init_model(
-                private=True,
-                noise_multiplier=1.3,
-                max_grad_norm=999,
-            )
-
-
-class SampleConvNet(nn.Module):
-    def __init__(self):
-        super().__init__()
-        self.conv1 = nn.Conv2d(1, 16, 8, 3)
-        self.gnorm1 = nn.GroupNorm(4, 16)
-        self.conv2 = nn.Conv1d(16, 32, 3, 1)
-        self.lnorm1 = nn.LayerNorm((32, 23))
-        self.conv3 = nn.Conv1d(32, 32, 3, 1)
-        self.instnorm1 = nn.InstanceNorm1d(32, affine=True)
-        self.convf = nn.Conv1d(32, 32, 1, 1)
-        for p in self.convf.parameters():
-            p.requires_grad = False
-        self.fc1 = nn.Linear(21, 17)
-        self.lnorm2 = nn.LayerNorm(17)
-        self.fc2 = nn.Linear(32 * 17, 10)
-
-        for layer in (self.gnorm1, self.lnorm1, self.lnorm2, self.instnorm1):
-            nn.init.uniform_(layer.weight)
-            nn.init.uniform_(layer.bias)
-
-    def forward(self, x):
-        # x of shape [B, 1, 28, 28]
-        x = self.conv1(x)  # -> [B, 16, 10, 10]
-        x = self.gnorm1(x)  # -> [B, 16, 10, 10]
-        x = F.relu(x)  # -> [B, 16, 10, 10]
-        x = F.max_pool2d(x, 2, 2)  # -> [B, 16, 5, 5]
-        x = x.view(x.shape[0], x.shape[1], x.shape[2] * x.shape[3])  # -> [B, 16, 25]
-        x = self.conv2(x)  # -> [B, 32, 23]
-        x = self.lnorm1(x)  # -> [B, 32, 23]
-        x = F.relu(x)  # -> [B, 32, 23]
-        x = self.conv3(x)  # -> [B, 32, 21]
-        x = self.instnorm1(x)  # -> [B, 32, 21]
-        x = self.convf(x)  # -> [B, 32, 21]
-        x = self.fc1(x)  # -> [B, 32, 17]
-        x = self.lnorm2(x)  # -> [B, 32, 17]
-        x = x.view(-1, x.shape[-2] * x.shape[-1])  # -> [B, 32 * 17]
-        x = self.fc2(x)  # -> [B, 10]
-        return x
-
-    def name(self):
-        return "SampleConvNet"
-
-
-class PrivacyEngineConvNetTest(BasePrivacyEngineTest, unittest.TestCase):
-    def setUp_data(self):
         self.ds = FakeData(
             size=self.DATA_SIZE,
             image_size=(1, 35, 35),
@@ -633,26 +458,10 @@
         )
         self.dl = DataLoader(self.ds, batch_size=self.BATCH_SIZE)
 
-    def setUp_init_model(
+    def _init_model(
         self, private=False, state_dict=None, model=None, **privacy_engine_kwargs
     ):
-        model = model or SampleConvNet()
-        optimizer = torch.optim.SGD(model.parameters(), lr=self.LR, momentum=0)
-        if state_dict:
-            model.load_state_dict(state_dict)
-
-        if private:
-            if len(privacy_engine_kwargs) == 0:
-                privacy_engine_kwargs = self.privacy_default_params
-            privacy_engine = PrivacyEngine(
-                model,
-                sample_rate=self.SAMPLE_RATE,
-                alphas=self.ALPHAS,
-                **privacy_engine_kwargs,
-            )
-            privacy_engine.attach(optimizer)
-
-        return model, optimizer
+        return SampleConvNet()
 
 
 class SampleAttnNet(nn.Module):
@@ -670,35 +479,14 @@
         x = x.reshape(x.shape[0], -1)
         return x
 
-    def name(self):
-        return "SampleAttnNet"
-
 
 class PrivacyEngineTextTest(BasePrivacyEngineTest, unittest.TestCase):
-    def setUp_data(self):
+    def _init_data(self):
         x = torch.randint(0, 100, (12, self.BATCH_SIZE))
         y = torch.randint(0, 12, (self.BATCH_SIZE,))
         self.dl = [(x, y)]
 
-    def setUp_init_model(
+    def _init_model(
         self, private=False, state_dict=None, model=None, **privacy_engine_kwargs
     ):
-        model = model or SampleAttnNet()
-        optimizer = torch.optim.SGD(model.parameters(), lr=self.LR, momentum=0)
-        if state_dict:
-            model.load_state_dict(state_dict)
-
-        if private:
-            if len(privacy_engine_kwargs) == 0:
-                privacy_engine_kwargs = self.privacy_default_params
-            privacy_engine = PrivacyEngine(
-                model,
-                batch_first=False,
-                sample_rate=self.SAMPLE_RATE,
-                alphas=self.ALPHAS,
-                **privacy_engine_kwargs,
-            )
-            privacy_engine.attach(optimizer)
-
-        return model, optimizer
->>>>>>> 28714cae
+        return SampleAttnNet()