from __future__ import annotations

from typing import Callable, List, Optional, Union

import torch
from opacus.optimizers.utils import params
from torch import nn
from torch.optim import Optimizer


def _mark_as_processed(obj: Union[torch.Tensor, List[torch.Tensor]]):
    if isinstance(obj, torch.Tensor):
        obj._processed = True
    elif isinstance(obj, list):
        for x in obj:
            x._processed = True


def _check_processed_flag_tensor(x: torch.Tensor):
    if hasattr(x, "_processed"):
        raise ValueError(
            "Gradients hasn't been cleared since the last optimizer step. "
            "In order to obtain privacy guarantees you must call optimizer.zero_grad()"
            "on each step"
        )


def _check_processed_flag(obj: Union[torch.Tensor, List[torch.Tensor]]):
    if isinstance(obj, torch.Tensor):
        _check_processed_flag_tensor(obj)
    elif isinstance(obj, list):
        for x in obj:
            _check_processed_flag_tensor(x)


def _generate_noise(
    std: float,
    reference: torch.Tensor,
    generator=None,
    secure_mode: bool = False,
) -> torch.Tensor:
<<<<<<< HEAD
    if std > 0:
=======
    """
    Generates noise according to a Gaussian distribution with mean 0

    Args:
        std: Standard deviation of the noise
        reference: The reference Tensor to get the appripriate shape and device
            for generating the noise
        generator: The PyTorch noise generator
        secure_mode: boolean showing if "secure" noise need to be generate
            (see the notes)

    Notes:
        If `secure_mode` is enabled, the generated noise is also secure
        against the floating point representation attacks, such as the ones
        in https://arxiv.org/abs/2107.10138. This is achieved through calling
        the Gaussian noise function 2*n times, when n=2 (see section 5.1 in
        https://arxiv.org/abs/2107.10138).

        Reason for choosing n=2: n can be any number > 1. The bigger, the more
        computation needs to be done (`2n` Gaussian samples will be generated).
        The reason we chose `n=2` is that, `n=1` could be easy to break and `n>2`
        is not really necessary. The complexity of the attack is `2^p(2n-1)`.
        In PyTorch, `p=53` and so complexity is `2^53(2n-1)`. With `n=1`, we get
        `2^53` (easy to break) but with `n=2`, we get `2^159`, which is hard
        enough for an attacker to break.
    """
    zeros = torch.zeros(reference.shape, device=reference.device)
    if std == 0:
        return zeros
    # TODO: handle device transfers: generator and reference tensor
    # could be on different devices
    if secure_mode:
        torch.normal(
            mean=0,
            std=std,
            size=(1, 1),
            device=reference.device,
            generator=generator,
        )  # generate, but throw away first generated Gaussian sample
        sum = zeros
        for i in range(4):
            sum += torch.normal(
                mean=0,
                std=std,
                size=reference.shape,
                device=reference.device,
                generator=generator,
            )
        return sum / 2
    else:
>>>>>>> c7bf56f7
        return torch.normal(
            mean=0,
            std=std,
            size=reference.shape,
            device=reference.device,
            generator=generator,
        )


def _get_flat_grad_sample(p: torch.Tensor):
    if not hasattr(p, "grad_sample"):
        raise ValueError(
            "Per sample gradient not found. Are you using GradSampleModule?"
        )
    if isinstance(p.grad_sample, torch.Tensor):
        return p.grad_sample
    elif isinstance(p.grad_sample, list):
        return torch.cat(p.grad_sample, dim=0)
    else:
        raise ValueError(f"Unexpected grad_sample type: {type(p.grad_sample)}")


class DPOptimizer(Optimizer):
    def __init__(
        self,
        optimizer: Optimizer,
        *,
        noise_multiplier: float,
        max_grad_norm: float,
        expected_batch_size: Optional[int],
        loss_reduction: str = "mean",
        generator=None,
        secure_mode=False,
    ):
        if loss_reduction not in ("mean", "sum"):
            raise ValueError(f"Unexpected value for loss_reduction: {loss_reduction}")

        if loss_reduction == "mean" and expected_batch_size is None:
            raise ValueError(
                "You must provide expected batch size of the loss reduction is mean"
            )

        self.original_optimizer = optimizer
        self.noise_multiplier = noise_multiplier
        self.max_grad_norm = max_grad_norm
        self.loss_reduction = loss_reduction
        self.expected_batch_size = expected_batch_size
        self.step_hook = None
        self.generator = generator
        self.secure_mode = secure_mode

        self.param_groups = optimizer.param_groups
        self.state = optimizer.state
        self._step_skip_queue = []
        self._is_last_step_skipped = False

        for p in self.params:
            p.summed_grad = None

    def signal_skip_step(self, do_skip=True):
        self._step_skip_queue.append(do_skip)

    def _check_skip_next_step(self):
        if self._step_skip_queue:
            return self._step_skip_queue.pop(0)
        else:
            return False

    @property
    def params(self) -> List[nn.Parameter]:
        return params(self)

    @property
    def grad_samples(self) -> List[torch.Tensor]:
        ret = []
        for p in self.params:
            ret.append(_get_flat_grad_sample(p))
        return ret

    @property
    def accumulated_iterations(self) -> int:
        vals = []
        for p in self.params:
            if not hasattr(p, "grad_sample"):
                raise ValueError(
                    "Per sample gradient not found. Are you using GradSampleModule?"
                )
            if isinstance(p.grad_sample, torch.Tensor):
                vals.append(1)
            elif isinstance(p.grad_sample, list):
                vals.append(len(p.grad_sample))
            else:
                raise ValueError(f"Unexpected grad_sample type: {type(p.grad_sample)}")

        if len(set(vals)) > 1:
            raise ValueError(
                "Number of accumulated steps is inconsistent across parameters"
            )
        return vals[0]

    def attach_step_hook(self, fn: Callable[[DPOptimizer], None]):
        self.step_hook = fn

    def clip_and_accumulate(self):
        per_param_norms = [
            g.view(len(g), -1).norm(2, dim=-1) for g in self.grad_samples
        ]
        per_sample_norms = torch.stack(per_param_norms, dim=1).norm(2, dim=1)
        per_sample_clip_factor = (self.max_grad_norm / (per_sample_norms + 1e-6)).clamp(
            max=1.0
        )

        for p in self.params:
            _check_processed_flag(p.grad_sample)

            grad_sample = _get_flat_grad_sample(p)
            grad = torch.einsum("i,i...", per_sample_clip_factor, grad_sample)

            if p.summed_grad is not None:
                p.summed_grad += grad
            else:
                p.summed_grad = grad

            _mark_as_processed(p.grad_sample)

    def add_noise(self):
        for p in self.params:
            _check_processed_flag(p.summed_grad)

            noise = _generate_noise(
                std=self.noise_multiplier * self.max_grad_norm,
                reference=p.summed_grad,
                generator=self.generator,
                secure_mode=self.secure_mode,
            )
            p.grad = p.summed_grad + noise

            _mark_as_processed(p.summed_grad)

    def scale_grad(self):
        if self.loss_reduction == "mean":
            for p in self.params:
                p.grad /= self.expected_batch_size * self.accumulated_iterations

    def zero_grad(self, set_to_none: bool = False):
        for p in self.params:
            p.grad_sample = None

            if not self._is_last_step_skipped:
                p.summed_grad = None

        self.original_optimizer.zero_grad(set_to_none)

    def pre_step(
        self, closure: Optional[Callable[[], float]] = None
    ) -> Optional[float]:
        self.clip_and_accumulate()
        if self._check_skip_next_step():
            self._is_last_step_skipped = True
            return False

        self.add_noise()
        self.scale_grad()

        if self.step_hook:
            self.step_hook(self)

        self._is_last_step_skipped = False
        return True

    def step(self, closure: Optional[Callable[[], float]] = None) -> Optional[float]:
        # TODO: handle closure call - we should do it before pre_step()
        if self.pre_step():
            return self.original_optimizer.step(closure)
        else:
            return None

    def __repr__(self):
        return self.original_optimizer.__repr__()

    def state_dict(self):
        return self.original_optimizer.state_dict()

    def load_state_dict(self, state_dict) -> None:
        self.original_optimizer.load_state_dict(state_dict)<|MERGE_RESOLUTION|>--- conflicted
+++ resolved
@@ -39,9 +39,6 @@
     generator=None,
     secure_mode: bool = False,
 ) -> torch.Tensor:
-<<<<<<< HEAD
-    if std > 0:
-=======
     """
     Generates noise according to a Gaussian distribution with mean 0
 
@@ -92,7 +89,6 @@
             )
         return sum / 2
     else:
->>>>>>> c7bf56f7
         return torch.normal(
             mean=0,
             std=std,
