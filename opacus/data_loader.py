from typing import Optional, Sequence

import torch
from opacus.utils.uniform_sampler import (
    DistributedUniformWithReplacementSampler,
    UniformWithReplacementSampler,
)
<<<<<<< HEAD
from torch.utils.data import DataLoader, Dataset
=======
from torch.utils.data import BatchSampler, DataLoader, Dataset, Sampler
>>>>>>> e4ed1e39
from torch.utils.data._utils.collate import default_collate
from torch.utils.data.dataloader import _collate_fn_t, _worker_init_fn_t


def wrap_collate_with_empty(
    collate_fn: Optional[_collate_fn_t], sample_empty_shapes: Sequence
):
    # TODO: does it work with packed sequences?
    def collate(batch):
        if len(batch) > 0:
            return collate_fn(batch)
        else:
            return [torch.zeros(x) for x in sample_empty_shapes]

    return collate


def shape_safe(x):
    if hasattr(x, "shape"):
        return x.shape
    else:
        return ()


class DPDataLoader(DataLoader):
    def __init__(
        self,
        dataset: Dataset,
        sample_rate: float,
        num_workers: int = 0,
        collate_fn: Optional[_collate_fn_t] = None,
        pin_memory: bool = False,
        drop_last: bool = False,
        timeout: float = 0,
        worker_init_fn: Optional[_worker_init_fn_t] = None,
        multiprocessing_context=None,
        generator=None,
        *,
        prefetch_factor: int = 2,
        persistent_workers: bool = False,
        distributed: bool = False,
    ):

        self.sample_rate = sample_rate
        self.distributed = distributed

        if distributed:
            batch_sampler = DistributedUniformWithReplacementSampler(
                total_size=len(dataset),  # type: ignore[assignment, arg-type]
                sample_rate=sample_rate,
                generator=generator,
            )
        else:
            batch_sampler = UniformWithReplacementSampler(
                num_samples=len(dataset),  # type: ignore[assignment, arg-type]
                sample_rate=sample_rate,
                generator=generator,
            )
        sample_empty_shapes = [[0, *shape_safe(x)] for x in dataset[0]]
        if collate_fn is None:
            collate_fn = default_collate

        super().__init__(
            dataset=dataset,
            batch_sampler=batch_sampler,
            num_workers=num_workers,
            collate_fn=wrap_collate_with_empty(collate_fn, sample_empty_shapes),
            pin_memory=pin_memory,
            drop_last=drop_last,
            timeout=timeout,
            worker_init_fn=worker_init_fn,
            multiprocessing_context=multiprocessing_context,
            generator=generator,
            prefetch_factor=prefetch_factor,
            persistent_workers=persistent_workers,
        )

    @classmethod
    def from_data_loader(
        cls, data_loader: DataLoader, distributed: bool = False, generator=None
    ):
        if isinstance(data_loader, cls):
            # TODO: this should be exception, not assert
            assert data_loader.distributed == distributed
            return data_loader

        # TODO: check not iterabledataset

        return cls(
            dataset=data_loader.dataset,
            sample_rate=1 / len(data_loader),
            num_workers=data_loader.num_workers,
            collate_fn=data_loader.collate_fn,
            pin_memory=data_loader.pin_memory,
            drop_last=data_loader.drop_last,
            timeout=data_loader.timeout,
            worker_init_fn=data_loader.worker_init_fn,
            multiprocessing_context=data_loader.multiprocessing_context,
            generator=generator if generator else data_loader.generator,
            prefetch_factor=data_loader.prefetch_factor,
            persistent_workers=data_loader.persistent_workers,
            distributed=distributed,
<<<<<<< HEAD
        )
=======
        )


def _is_supported_batch_sampler(sampler: Sampler):
    return (
        isinstance(sampler, BatchSampler)
        or isinstance(sampler, UniformWithReplacementSampler)
        or isinstance(sampler, DistributedUniformWithReplacementSampler)
    )


def switch_generator(data_loader: DataLoader, generator):
    batch_sampler = data_loader.batch_sampler

    if batch_sampler is None or not _is_supported_batch_sampler(batch_sampler):
        raise ValueError(
            "Non-batch processing is not supported: Opacus always assumes one of the input dimensions to be batch dimension."
        )

    if isinstance(batch_sampler, BatchSampler):
        if not hasattr(batch_sampler.sampler, "generator"):
            raise ValueError(
                "Target sampler doesn't have generator attribute: nothing to switch"
            )

        batch_sampler.sampler.generator = generator
    else:
        batch_sampler.generator = generator

    return DataLoader(
        dataset=data_loader.dataset,
        batch_sampler=batch_sampler,
        num_workers=data_loader.num_workers,
        collate_fn=data_loader.collate_fn,
        pin_memory=data_loader.pin_memory,
        drop_last=data_loader.drop_last,
        timeout=data_loader.timeout,
        worker_init_fn=data_loader.worker_init_fn,
        multiprocessing_context=data_loader.multiprocessing_context,
        generator=generator,
        prefetch_factor=data_loader.prefetch_factor,
        persistent_workers=data_loader.persistent_workers,
    )
>>>>>>> e4ed1e39
<|MERGE_RESOLUTION|>--- conflicted
+++ resolved
@@ -5,11 +5,7 @@
     DistributedUniformWithReplacementSampler,
     UniformWithReplacementSampler,
 )
-<<<<<<< HEAD
-from torch.utils.data import DataLoader, Dataset
-=======
 from torch.utils.data import BatchSampler, DataLoader, Dataset, Sampler
->>>>>>> e4ed1e39
 from torch.utils.data._utils.collate import default_collate
 from torch.utils.data.dataloader import _collate_fn_t, _worker_init_fn_t
 
@@ -112,9 +108,6 @@
             prefetch_factor=data_loader.prefetch_factor,
             persistent_workers=data_loader.persistent_workers,
             distributed=distributed,
-<<<<<<< HEAD
-        )
-=======
         )
 
 
@@ -157,5 +150,4 @@
         generator=generator,
         prefetch_factor=data_loader.prefetch_factor,
         persistent_workers=data_loader.persistent_workers,
-    )
->>>>>>> e4ed1e39
+    )